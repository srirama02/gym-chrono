import logging
from gym.envs.registration import register

register(
    id='chrono_pendulum-v0',
    entry_point='gym_chrono.envs:ChronoPendulum') # NAme of the CLASS after the colon

register(
    id='chrono_pendulum-v1',
    entry_point='gym_chrono.envs:ChronoPendulumMS') # NAme of the CLASS after the colon

register(
    id='chrono_ant-v0',
    entry_point='gym_chrono.envs:ChronoAnt'
)

register(
    id='chrono_hexapod-v0',
    entry_point='gym_chrono.envs:ChronoHexapod'
    #timestep_limit=1000,
    #reward_threshold=1.0,
    #nondeterministic = True,
)

register(
    id='ChronoRacer3Reach-v0',
    entry_point='gym_chrono.envs:ChronoComauR3'
    #timestep_limit=1000,
    #reward_threshold=10.0,
    #nondeterministic = True,
)

register(
    id='camera_obstacle_avoidance-v0',
    entry_point='gym_chrono.envs:camera_obstacle_avoidance'
)

register(
    id='camera_obstacle_avoidance-v1',
    entry_point='gym_chrono.envs:multisens_obst_avoid'
)

register(
    id='rccar_hallway-v0',
    entry_point='gym_chrono.envs:rccar_hallway'
)

register(
    id='rccar_cone_track-v0',
    entry_point='gym_chrono.envs:rccar_cone_track'
)

register(
    id='barrier_track-v0',
    entry_point='gym_chrono.envs:barrier_track'
)

register(
    id='off_road-v0',
    entry_point='gym_chrono.envs:off_road'
<<<<<<< HEAD
    #timestep_limit=1000,
    #reward_threshold=10.0,
    #nondeterministic = True,
)

register(
    id='off_road-v1',
    entry_point='gym_chrono.envs:off_road_v1'
    #timestep_limit=1000,
    #reward_threshold=10.0,
    #nondeterministic = True,
=======
)

register(
    id='gvsets-v0',
    entry_point='gym_chrono.envs:GVSETS_env'
>>>>>>> 95b6de5c
)<|MERGE_RESOLUTION|>--- conflicted
+++ resolved
@@ -58,10 +58,11 @@
 register(
     id='off_road-v0',
     entry_point='gym_chrono.envs:off_road'
-<<<<<<< HEAD
-    #timestep_limit=1000,
-    #reward_threshold=10.0,
-    #nondeterministic = True,
+)
+
+register(
+    id='gvsets-v0',
+    entry_point='gym_chrono.envs:GVSETS_env'
 )
 
 register(
@@ -70,11 +71,4 @@
     #timestep_limit=1000,
     #reward_threshold=10.0,
     #nondeterministic = True,
-=======
-)
-
-register(
-    id='gvsets-v0',
-    entry_point='gym_chrono.envs:GVSETS_env'
->>>>>>> 95b6de5c
 )